--- conflicted
+++ resolved
@@ -320,8 +320,6 @@
 	logDone("container REST API - check GET containers/stats")
 }
 
-<<<<<<< HEAD
-=======
 func TestGetStoppedContainerStats(t *testing.T) {
 	defer deleteAllContainers()
 	var (
@@ -348,7 +346,6 @@
 	logDone("container REST API - check GET stopped containers/stats")
 }
 
->>>>>>> ded0ada9
 func TestBuildApiDockerfilePath(t *testing.T) {
 	// Test to make sure we stop people from trying to leave the
 	// build context when specifying the path to the dockerfile
@@ -382,8 +379,6 @@
 	logDone("container REST API - check build w/bad Dockerfile path")
 }
 
-<<<<<<< HEAD
-=======
 func TestBuildApiDockerFileRemote(t *testing.T) {
 	server, err := fakeStorage(map[string]string{
 		"testD": `FROM busybox
@@ -488,7 +483,6 @@
 	logDone("container REST API - check build with two dockerfiles")
 }
 
->>>>>>> ded0ada9
 func TestBuildApiDockerfileSymlink(t *testing.T) {
 	// Test to make sure we stop people from trying to leave the
 	// build context when specifying a symlink as the path to the dockerfile
