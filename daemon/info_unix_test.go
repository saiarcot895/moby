// +build !windows

package daemon // import "github.com/docker/docker/daemon"

import (
	"testing"

	"gotest.tools/assert"
	is "gotest.tools/assert/cmp"
)

func TestParseInitVersion(t *testing.T) {
	tests := []struct {
		output  string
		version string
		commit  string
		invalid bool
	}{
		{
			output:  "tini version 0.13.0 - git.949e6fa",
			version: "0.13.0",
			commit:  "949e6fa",
		}, {
			output:  "tini version 0.13.0\n",
			version: "0.13.0",
		}, {
			output:  "tini version 0.13.2",
			version: "0.13.2",
		}, {
			output:  "tini version0.13.2",
			invalid: true,
		}, {
			output:  "",
			invalid: true,
		}, {
			output:  "hello world",
			invalid: true,
		},
	}

	for _, test := range tests {
		version, commit, err := parseInitVersion(test.output)
		if test.invalid {
			assert.Check(t, is.ErrorContains(err, ""))
		} else {
			assert.Check(t, err)
		}
		assert.Equal(t, test.version, version)
		assert.Equal(t, test.commit, commit)
	}
}

func parseRuncVersion(t *testing.T) {
	tests := []struct {
		output  string
		runtime string
		version string
		commit  string
		invalid bool
	}{
		{
			output: `
runc version 1.0.0-rc5+dev
commit: 69663f0bd4b60df09991c08812a60108003fa340
spec: 1.0.0
`,
			runtime: "runc",
			version: "1.0.0-rc5+dev",
			commit:  "69663f0bd4b60df09991c08812a60108003fa340",
		},
		{
			output: `
runc version 1.0.0-rc5+dev
spec: 1.0.0
`,
			runtime: "runc",
			version: "1.0.0-rc5+dev",
		},
		{
			output: `
commit: 69663f0bd4b60df09991c08812a60108003fa340
spec: 1.0.0
`,
			commit: "69663f0bd4b60df09991c08812a60108003fa340",
		},
		{
			output: `
crun version 0.7
spec: 1.0.0
+SYSTEMD +SELINUX +CAP +SECCOMP +EBPF +YAJL
`,
			runtime: "crun",
			version: "0.7",
		},
		{
			output:  "",
			invalid: true,
		},
		{
			output:  "hello world",
			invalid: true,
		},
	}

	for _, test := range tests {
<<<<<<< HEAD
		runtime, version, commit, err := parseRuntimeVersion(string(test.output))
=======
		version, commit, err := parseRuncVersion(test.output)
>>>>>>> ad1b781e
		if test.invalid {
			assert.Check(t, is.ErrorContains(err, ""))
		} else {
			assert.Check(t, err)
		}
		assert.Equal(t, test.runtime, runtime)
		assert.Equal(t, test.version, version)
		assert.Equal(t, test.commit, commit)
	}
}<|MERGE_RESOLUTION|>--- conflicted
+++ resolved
@@ -50,7 +50,7 @@
 	}
 }
 
-func parseRuncVersion(t *testing.T) {
+func TestParseRuntimeVersion(t *testing.T) {
 	tests := []struct {
 		output  string
 		runtime string
@@ -103,11 +103,7 @@
 	}
 
 	for _, test := range tests {
-<<<<<<< HEAD
-		runtime, version, commit, err := parseRuntimeVersion(string(test.output))
-=======
-		version, commit, err := parseRuncVersion(test.output)
->>>>>>> ad1b781e
+		runtime, version, commit, err := parseRuntimeVersion(test.output)
 		if test.invalid {
 			assert.Check(t, is.ErrorContains(err, ""))
 		} else {
